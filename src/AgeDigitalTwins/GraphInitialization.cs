--- conflicted
+++ resolved
@@ -8,35 +8,23 @@
     public static List<NpgsqlBatchCommand> GetGraphInitCommands(string graphName)
     {
         return new List<NpgsqlBatchCommand>
-<<<<<<< HEAD
-            {
-                new(@$"SELECT create_vlabel('{graphName}', 'Twin');"),
-                new(@$"CREATE UNIQUE INDEX twin_id_idx ON {graphName}.""Twin"" (ag_catalog.agtype_access_operator(properties, '""$dtId""'::agtype));"),
-                new(@$"CREATE INDEX twin_gin_idx ON {graphName}.""Twin"" USING gin (properties);"),
-                // new(@$"ALTER TABLE {graphName}.""Twin"" REPLICA IDENTITY FULL;"),
-                new(@$"SELECT create_vlabel('{graphName}', 'Model');"),
-                new(@$"CREATE UNIQUE INDEX model_id_idx ON {graphName}.""Model"" (ag_catalog.agtype_access_operator(properties, '""id""'::agtype));"),
-                new(@$"CREATE INDEX model_gin_idx ON {graphName}.""Model"" USING gin (properties);"),
-                // new(@$"ALTER TABLE {graphName}.""Model"" REPLICA IDENTITY FULL;"),
-                new(@$"SELECT create_elabel('{graphName}', '_extends');"),
-                // new(@$"ALTER TABLE {graphName}.""_extends"" REPLICA IDENTITY FULL;"),
-                new(@$"CREATE OR REPLACE FUNCTION {graphName}.is_of_model(twin agtype, model_id agtype, strict boolean default false)
-=======
         {
             new(@$"SELECT create_vlabel('{graphName}', 'Twin');"),
             new(
                 @$"CREATE UNIQUE INDEX twin_id_idx ON {graphName}.""Twin"" (ag_catalog.agtype_access_operator(properties, '""$dtId""'::agtype));"
             ),
             new(@$"CREATE INDEX twin_gin_idx ON {graphName}.""Twin"" USING gin (properties);"),
+            // new(@$"ALTER TABLE {graphName}.""Twin"" REPLICA IDENTITY FULL;"),
             new(@$"SELECT create_vlabel('{graphName}', 'Model');"),
-            new(@$"SELECT create_elabel('{graphName}', '_extends');"),
             new(
                 @$"CREATE UNIQUE INDEX model_id_idx ON {graphName}.""Model"" (ag_catalog.agtype_access_operator(properties, '""id""'::agtype));"
             ),
             new(@$"CREATE INDEX model_gin_idx ON {graphName}.""Model"" USING gin (properties);"),
+            // new(@$"ALTER TABLE {graphName}.""Model"" REPLICA IDENTITY FULL;"),
+            new(@$"SELECT create_elabel('{graphName}', '_extends');"),
+            // new(@$"ALTER TABLE {graphName}.""_extends"" REPLICA IDENTITY FULL;"),
             new(
                 @$"CREATE OR REPLACE FUNCTION {graphName}.is_of_model(twin agtype, model_id agtype, strict boolean default false)
->>>>>>> 2c326231
         RETURNS boolean
         LANGUAGE plpgsql
         AS $function$
