--- conflicted
+++ resolved
@@ -7,17 +7,12 @@
   </PropertyGroup>
 
   <ItemGroup>
-<<<<<<< HEAD
-    <PackageReference Include="Aspire.Npgsql" Version="9.1.0" />
-    <PackageReference Include="Microsoft.AspNetCore.Authentication.JwtBearer" Version="9.0.3" />
-    <PackageReference Include="Microsoft.AspNetCore.OpenApi" Version="9.0.3" />
+    <PackageReference Include="Aspire.Npgsql" Version="9.2.1" />
+    <PackageReference Include="Microsoft.AspNetCore.Authentication.JwtBearer" Version="9.0.4" />
+    <PackageReference Include="Microsoft.AspNetCore.OpenApi" Version="9.0.4" />
     <PackageReference Include="Npgsql.OpenTelemetry" Version="9.0.3" />
     <PackageReference Include="OpenTelemetry.Extensions.Hosting" Version="1.11.2" />
     <PackageReference Include="Scalar.AspNetCore" Version="2.2.1" />
-=======
-    <PackageReference Include="Microsoft.AspNetCore.Authentication.JwtBearer" Version="9.0.4" />
-    <PackageReference Include="Microsoft.AspNetCore.OpenApi" Version="9.0.4" />
->>>>>>> a3e87e93
     <PackageReference Include="System.Linq.Async" Version="6.0.1" />
   </ItemGroup>
 
