--- conflicted
+++ resolved
@@ -1,11 +1,7 @@
 bin
 obj
-<<<<<<< HEAD
+
 appsettings.json
-settings.json
-=======
-appsettings.*
-local.settings.*
 settings.json
 
 # Nuxt dev/build outputs
@@ -31,5 +27,4 @@
 # Local env files
 .env
 .env.*
-!.env.example
->>>>>>> 90dde9c6
+!.env.example