bin
obj
<<<<<<< HEAD
appsettings.*
local.settings.*
=======

appsettings.json
>>>>>>> a3e87e93
settings.json

# Nuxt dev/build outputs
.output
.data
.nuxt
.nitro
.cache
dist

# Node dependencies
node_modules

# Logs
logs
*.log

# Misc
.DS_Store
.fleet
.idea

# Local env files
.env
.env.*
!.env.example<|MERGE_RESOLUTION|>--- conflicted
+++ resolved
@@ -1,12 +1,7 @@
 bin
 obj
-<<<<<<< HEAD
-appsettings.*
-local.settings.*
-=======
 
 appsettings.json
->>>>>>> a3e87e93
 settings.json
 
 # Nuxt dev/build outputs
